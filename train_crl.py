import json
import argparse
import warnings

import torch.optim as optim
from torch.utils.data import DataLoader
from torch.utils.tensorboard import SummaryWriter  # Import TensorBoard writer

from utils import *
from loss import SupConLoss
from loader import EEGDataLoader
from models.main_model_crl import MainModel


class OneFoldTrainer:
    def __init__(self, args, fold, config):
        self.args = args
        self.fold = fold
        
        self.cfg = config
        self.tp_cfg = config['training_params']
        self.es_cfg = self.tp_cfg['early_stopping']

        # assert that the correct training mode is set: 'pretrain'. This makes sure the models and dataset show correct behavior
        if not 'mode' in self.tp_cfg.keys() and self.tp_cfg['mode'] == 'pretrain':
            raise ValueError('Running train_crl.py, only mode pretrain is supported and must be declared in the config file')

        self.device = get_device(preference="cuda")
        print('[INFO] Config name: {}'.format(config['name']))
        print('[INFO] Device: {}'.format(str(self.device)))
        
        self.train_iter = 0
        self.model = self.build_model()
        self.loader_dict = self.build_dataloader()

        self.criterion = SupConLoss(temperature=self.tp_cfg['temperature'])
        self.optimizer = optim.Adam(self.model.parameters(), lr=self.tp_cfg['lr'], weight_decay=self.tp_cfg['weight_decay'])
        
        self.ckpt_path = os.path.join('checkpoints', config['name'])
        self.ckpt_name = 'ckpt_fold-{0:02d}.pth'.format(self.fold)
        self.early_stopping = EarlyStopping(patience=self.es_cfg['patience'], verbose=True, ckpt_path=self.ckpt_path, ckpt_name=self.ckpt_name, mode=self.es_cfg['mode'])

        # Initialize TensorBoard writer
        self.writer = SummaryWriter(log_dir=os.path.join("logs", config['name'], f"fold-{fold}"))

    def build_model(self):
        model = MainModel(self.cfg)
        print('[INFO] Number of params of model: ', sum(p.numel() for p in model.parameters() if p.requires_grad))
        model = torch.nn.DataParallel(model, device_ids=list(range(len(self.args.gpu.split(",")))))
        model.to(self.device)
        print('[INFO] Model prepared, Device used: {} GPU:{}'.format(self.device, self.args.gpu))

        return model
    
    def build_dataloader(self):
        dataloader_args = {'batch_size': self.tp_cfg['batch_size'],
                           # default data loader args, using 4 workers per GPU, also have 2 batches prefetched by default
                           'shuffle': True,
                           'num_workers': 4 * len(self.args.gpu.split(",")),
                           # self.args.gpu.split defaults to 1 even when arg not given
                           'pin_memory': True}
        train_dataset = EEGDataLoader(self.cfg, self.fold, set='train')
        train_loader = DataLoader(dataset=train_dataset, **dataloader_args)
        val_dataset = EEGDataLoader(self.cfg, self.fold, set='val')
        val_loader = DataLoader(dataset=val_dataset, **dataloader_args)
        print('[INFO] Dataloader prepared')
        print('[INFO] Batch-Size: {}'.format(self.tp_cfg['batch_size']))
        print('[INFO] Train-Batches: {}, Val-Batches: {}'.format(len(train_loader), len(val_loader)))

        return {'train': train_loader, 'val': val_loader}

    def train_one_epoch(self, epoch):
        self.model.train()
        train_loss = 0

        for i, (inputs, labels) in enumerate(self.loader_dict['train']):
            loss = 0
            labels = labels.view(-1).to(self.device)

            inputs = torch.cat([inputs[0], inputs[1]], dim=0).to(self.device)
            outputs = self.model(inputs)[0]

            f1, f2 = torch.split(outputs, [labels.size(0), labels.size(0)], dim=0)
            features = torch.cat([f1.unsqueeze(1), f2.unsqueeze(1)], dim=1)
            loss += self.criterion(features, labels)
            
            self.optimizer.zero_grad()
            loss.backward()
            self.optimizer.step()

            train_loss += loss.item()
            self.train_iter += 1

            progress_bar(i, len(self.loader_dict['train']), 'Lr: %.4e | Loss: %.6f' % (get_lr(self.optimizer), train_loss / (i + 1)))

            # perform validation every X iterations
            if self.train_iter % self.tp_cfg['val_period'] == 0:
                print('')
                print(f'[INFO] Starting evaluation...')
                val_loss = self.evaluate(mode='val')
                self.early_stopping(None, val_loss, self.model)
                self.model.train()
                if self.early_stopping.early_stop:
                    print("[INFO] Early stopping...")
                    break

        # Log average training loss to TensorBoard
        avg_train_loss = train_loss / len(self.loader_dict['train'])
        self.writer.add_scalar("Loss/Train", avg_train_loss, epoch)
        print(f"\n[INFO] Epoch {epoch}, Training Loss: {avg_train_loss:.4f}")


    @torch.no_grad()
    def evaluate(self, mode):
        self.model.eval()
        eval_loss = 0
        y_true = np.zeros(0)
        y_pred = np.zeros((0, self.cfg['classifier']['num_classes']))

        for i, (inputs, labels) in enumerate(self.loader_dict[mode]):
            loss = 0
            inputs = inputs.to(self.device)
            labels = labels.view(-1).to(self.device)
            
            outputs = self.model(inputs)[0]
            outputs_sum = torch.zeros_like(outputs)

            for j in range(len(outputs)):
                loss += self.criterion(outputs[j], labels)
                outputs_sum += outputs[j]

            features = outputs.unsqueeze(1).repeat(1, 2, 1)
            loss += self.criterion(features, labels)

            eval_loss += loss.item()
            # Collect all labels and predictions
            y_true = np.concatenate([y_true, labels.cpu().numpy()])
            y_pred = np.concatenate([y_pred, outputs_sum.cpu().numpy()])

            progress_bar(i, len(self.loader_dict[mode]), 'Lr: %.4e | Loss: %.6f' % (get_lr(self.optimizer), eval_loss / (i + 1)))

        avg_eval_loss = eval_loss / len(self.loader_dict[mode])
        print(f"[INFO] {mode.capitalize()} Loss: {avg_eval_loss:.4f}")
        self.writer.add_scalar(f"Loss/{mode.capitalize()}", avg_eval_loss, self.train_iter)

        # Compute additional metrics and log to TensorBoard
        self.log_metrics_to_tensorboard(y_true, y_pred)

        return avg_eval_loss

    def log_metrics_to_tensorboard(self, y_true, y_pred):
        result_dict = skmet.classification_report(y_true, y_pred, digits=3, output_dict=True)

        # Extract relevant metrics
        accuracy = round(result_dict['accuracy']*100, 1)
        macro_f1 = round(result_dict['macro avg']['f1-score']*100, 1)
        kappa = round(skmet.cohen_kappa_score(y_true, y_pred), 3)

        # Log to TensorBoard
        self.writer.add_scalar(f"Metrics/Accuracy", accuracy, self.train_iter)
        self.writer.add_scalar(f"Metrics/Macro_F1", macro_f1, self.train_iter)
        self.writer.add_scalar(f"Metrics/Cohen_Kappa", kappa, self.train_iter)

        # If needed, log class-specific metrics (e.g., class 0, class 1, etc.)
        for class_label in result_dict.keys():
            if class_label not in ['accuracy', 'macro avg', 'weighted avg']:  # Skip non-class metrics
                precision = round(result_dict[class_label]['precision']*100, 1)
                recall = round(result_dict[class_label]['recall']*100, 1)
                f1_score = round(result_dict[class_label]['f1-score']*100, 1)
                self.writer.add_scalar(f"Metrics/Class_{class_label}/Precision", precision, self.train_iter)
                self.writer.add_scalar(f"Metrics/Class_{class_label}/Recall", recall, self.train_iter)
                self.writer.add_scalar(f"Metrics/Class_{class_label}/F1_Score", f1_score, self.train_iter)

<<<<<<< HEAD
        return eval_loss
    
    # def generate_test_embeddings(self):
    #     # Pseudocode:
    #     # 1) self.model.eval()
    #     # 2) Load your test dataset (similar to build_dataloader but for test set).
    #     # 3) Loop over test data, collect the embeddings from the model, and store in arrays.
    #     # 4) Return embeddings, labels
    #     pass

=======
>>>>>>> ae2f91c9
    def run(self):
        for epoch in range(self.tp_cfg['max_epochs']):
            print('\n[INFO] Fold: {}, Epoch: {}'.format(self.fold, epoch))
            self.train_one_epoch(epoch)
            if self.early_stopping.early_stop:
                break

<<<<<<< HEAD
        # print('[INFO] Training completed. Generating test embeddings.')
        # test_embeddings, test_labels = self.generate_test_embeddings()
        # from latent_space_evaluation.test_script import evaluate_embeddings
        # evaluate_embeddings(test_embeddings, test_labels)
=======
        # Close TensorBoard writer at the end
        self.writer.close()

>>>>>>> ae2f91c9

def main():
    warnings.filterwarnings("ignore", category=DeprecationWarning) 
    warnings.filterwarnings("ignore", category=UserWarning) 

    parser = argparse.ArgumentParser(formatter_class=argparse.ArgumentDefaultsHelpFormatter)
    parser.add_argument('--seed', type=int, default=42, help='random seed')
    parser.add_argument('--gpu', type=str, default="0", help='gpu id')
    parser.add_argument('--config', type=str, help='config file path')
    args = parser.parse_args()

    os.environ["CUDA_DEVICE_ORDER"] = "PCI_BUS_ID"   
    os.environ["CUDA_VISIBLE_DEVICES"] = args.gpu

    # For reproducibility
    set_random_seed(args.seed, use_cuda=True)

    with open(args.config) as config_file:
        config = json.load(config_file)
    config['name'] = os.path.basename(args.config).replace('.json', '')

    # for our use-case we only need one split (no cross validation needed)
    trainer = OneFoldTrainer(args, 1, config)
    trainer.run()
    # for fold in range(1, config['dataset']['num_splits'] + 1):
    #    trainer = OneFoldTrainer(args, fold, config)
    #    trainer.run()


if __name__ == "__main__":
    main()<|MERGE_RESOLUTION|>--- conflicted
+++ resolved
@@ -171,19 +171,6 @@
                 self.writer.add_scalar(f"Metrics/Class_{class_label}/Recall", recall, self.train_iter)
                 self.writer.add_scalar(f"Metrics/Class_{class_label}/F1_Score", f1_score, self.train_iter)
 
-<<<<<<< HEAD
-        return eval_loss
-    
-    # def generate_test_embeddings(self):
-    #     # Pseudocode:
-    #     # 1) self.model.eval()
-    #     # 2) Load your test dataset (similar to build_dataloader but for test set).
-    #     # 3) Loop over test data, collect the embeddings from the model, and store in arrays.
-    #     # 4) Return embeddings, labels
-    #     pass
-
-=======
->>>>>>> ae2f91c9
     def run(self):
         for epoch in range(self.tp_cfg['max_epochs']):
             print('\n[INFO] Fold: {}, Epoch: {}'.format(self.fold, epoch))
@@ -191,17 +178,6 @@
             if self.early_stopping.early_stop:
                 break
 
-<<<<<<< HEAD
-        # print('[INFO] Training completed. Generating test embeddings.')
-        # test_embeddings, test_labels = self.generate_test_embeddings()
-        # from latent_space_evaluation.test_script import evaluate_embeddings
-        # evaluate_embeddings(test_embeddings, test_labels)
-=======
-        # Close TensorBoard writer at the end
-        self.writer.close()
-
->>>>>>> ae2f91c9
-
 def main():
     warnings.filterwarnings("ignore", category=DeprecationWarning) 
     warnings.filterwarnings("ignore", category=UserWarning) 
